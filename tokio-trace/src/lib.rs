--- conflicted
+++ resolved
@@ -312,9 +312,8 @@
 //! # fn main() {
 //! pub fn shave_the_yak(yak: &mut Yak) {
 //!     // Create a new span for this invocation of `shave_the_yak`, annotated
-//!     // with  the yak being shaved as a *field* on the span.
-<<<<<<< HEAD
-//!     let span = span!(Level::TRACE, "shave_the_yak", yak = field::debug(&yak));
+//!     // with  the yak being shaved as a *field* on the span.=
+//!     let span = span!(Level::TRACE, "shave_the_yak", yak = ?yak);
 //!     let _enter = span.enter();
 //!
 //!     // Since the span is annotated with the yak, it is part of the context
@@ -327,7 +326,7 @@
 //!                 // We can add the razor as a field rather than formatting it
 //!                 // as part of the message, allowing subscribers to consume it
 //!                 // in a more structured manner:
-//!                 info!({ razor = field::display(razor) }, "Razor located");
+//!                 info!({ razor = %razor }, "Razor located");
 //!                 yak.shave(razor);
 //!                 break;
 //!             }
@@ -335,29 +334,6 @@
 //!                 // However, we can also create events with formatted messages,
 //!                 // just as we would for log records.
 //!                 warn!("Unable to locate a razor: {}, retrying", err);
-=======
-//!     span!(Level::TRACE, "shave_the_yak", yak = ?yak).enter(|| {
-//!         // Since the span is annotated with the yak, it is part of the context
-//!         // for everything happening inside the span. Therefore, we don't need
-//!         // to add it to the message for this event, as the `log` crate does.
-//!         info!(target: "yak_events", "Commencing yak shaving");
-//!
-//!         loop {
-//!             match find_a_razor() {
-//!                 Ok(razor) => {
-//!                     // We can add the razor as a field rather than formatting it
-//!                     // as part of the message, allowing subscribers to consume it
-//!                     // in a more structured manner:
-//!                     info!({ razor = %razor }, "Razor located");
-//!                     yak.shave(razor);
-//!                     break;
-//!                 }
-//!                 Err(err) => {
-//!                     // However, we can also create events with formatted messages,
-//!                     // just as we would for log records.
-//!                     warn!("Unable to locate a razor: {}, retrying", err);
-//!                 }
->>>>>>> b2c53987
 //!             }
 //!         }
 //!     }
